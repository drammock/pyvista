"""This module contains some convenience helper functions."""

import numpy as np

import pyvista
from pyvista.utilities import is_pyvista_dataset

from .plotting import Plotter


def plot(
    var_item,
    off_screen=None,
    full_screen=None,
    screenshot=None,
    interactive=True,
    cpos=None,
    window_size=None,
    show_bounds=False,
    show_axes=None,
    notebook=None,
    background=None,
    text='',
    return_img=False,
    eye_dome_lighting=False,
    volume=False,
    parallel_projection=False,
    use_ipyvtk=None,
    jupyter_backend=None,
    return_viewer=False,
    return_cpos=False,
    jupyter_kwargs=None,
    theme=None,
    hidden_line_removal=None,
    anti_aliasing=None,
    zoom=None,
    **kwargs,
):
    """Plot a PyVista, numpy, or vtk object.

    Parameters
    ----------
    var_item : pyvista.DataSet, vtk, or numpy object
        PyVista, VTK, or ``numpy`` object to be plotted.

    off_screen : bool, optional
        Plots off screen when ``True``.  Helpful for saving
        screenshots without a window popping up.  Defaults to the
        global setting ``pyvista.OFF_SCREEN``.

    full_screen : bool, optional
        Opens window in full screen.  When enabled, ignores
        ``window_size``.  Defaults to active theme setting in
        :attr:`pyvista.global_theme.full_screen
        <pyvista.themes.DefaultTheme.full_screen>`.

    screenshot : str or bool, optional
        Saves screenshot to file when enabled.  See:
        :func:`Plotter.screenshot() <pyvista.Plotter.screenshot>`.
        Default ``False``.

        When ``True``, takes screenshot and returns ``numpy`` array of
        image.

    interactive : bool, optional
        Allows user to pan and move figure.  Defaults to
        :attr:`pyvista.global_theme.interactive <pyvista.themes.DefaultTheme.interactive>`.

    cpos : list, optional
        List of camera position, focal point, and view up.

    window_size : list, optional
        Window size in pixels.  Defaults to global theme
        :attr:`pyvista.global_theme.window_size <pyvista.themes.DefaultTheme.window_size>`.

    show_bounds : bool, optional
        Shows mesh bounds when ``True``.  Default ``False``.

    show_axes : bool, optional
        Shows a vtk axes widget.  If ``None``, enabled according to
        :attr:`pyvista.global_theme.axes.show <pyvista.themes._AxesConfig.show>`.

    notebook : bool, optional
        When ``True``, the resulting plot is placed inline a jupyter
        notebook.  Assumes a jupyter console is active.

    background : color_like, optional
        Color of the background.

    text : str, optional
        Adds text at the bottom of the plot.

    return_img : bool, optional
        Returns numpy array of the last image rendered.

    eye_dome_lighting : bool, optional
        Enables eye dome lighting.

    volume : bool, optional
        Use the :func:`Plotter.add_volume()
        <pyvista.Plotter.add_volume>` method for volume rendering.

    parallel_projection : bool, optional
        Enable parallel projection.

    use_ipyvtk : bool, optional
        Deprecated.  Instead, set the backend either globally with
        ``pyvista.set_jupyter_backend('ipyvtklink')`` or with
        ``backend='ipyvtklink'``.

    jupyter_backend : str, optional
        Jupyter notebook plotting backend to use.  One of the
        following:

        * ``'none'`` : Do not display in the notebook.
        * ``'static'`` : Display a static figure.
        * ``'ipygany'`` : Show a ``ipygany`` widget
        * ``'panel'`` : Show a ``panel`` widget.

        This can also be set globally with
        :func:`pyvista.set_jupyter_backend`.

    return_viewer : bool, optional
        Return the jupyterlab viewer, scene, or display object
        when plotting with jupyter notebook.

    return_cpos : bool, optional
        Return the last camera position from the render window
        when enabled.  Defaults to value in theme settings.

    jupyter_kwargs : dict, optional
        Keyword arguments for the Jupyter notebook plotting backend.

    theme : pyvista.themes.DefaultTheme, optional
        Plot-specific theme.

    hidden_line_removal : bool, optional
        Wireframe geometry will be drawn using hidden line removal if
        the rendering engine supports it.  See
        :func:`Plotter.enable_hidden_line_removal
        <Plotter.enable_hidden_line_removal>`.  Defaults to the
        theme setting :attr:`pyvista.global_theme.hidden_line_removal
        <pyvista.themes.DefaultTheme.hidden_line_removal>`.

    anti_aliasing : bool, optional
        Enable or disable anti-aliasing.  Defaults to the theme
        setting :attr:`pyvista.global_theme.antialiasing
        <pyvista.themes.DefaultTheme.antialiasing>`.

    zoom : float, optional
        Camera zoom.  A value greater than 1 is a zoom-in, a value
        less than 1 is a zoom-out.  Must be greater than 0.

    **kwargs : optional keyword arguments
        See :func:`pyvista.Plotter.add_mesh` for additional options.

    Returns
    -------
    cpos : list
        List of camera position, focal point, and view up.
        Returned only when ``return_cpos=True`` or set in the
        default global or plot theme.  Not returned when in a
        jupyter notebook and ``return_viewer=True``.

    image : np.ndarray
        Numpy array of the last image when either ``return_img=True``
        or ``screenshot=True`` is set. Not returned when in a
        jupyter notebook with ``return_viewer=True``. Optionally
        contains alpha values. Sized:

        * [Window height x Window width x 3] if the theme sets
          ``transparent_background=False``.
        * [Window height x Window width x 4] if the theme sets
          ``transparent_background=True``.

    widget
        IPython widget when ``return_viewer=True``.

    Examples
    --------
    Plot a simple sphere while showing its edges.

    >>> import pyvista as pv
    >>> mesh = pv.Sphere()
    >>> mesh.plot(show_edges=True)

    Plot a volume mesh. Color by distance from the center of the
    UniformGrid. Note ``volume=True`` is passed.

    >>> import numpy as np
    >>> grid = pv.UniformGrid(dims=(32, 32, 32), spacing=(0.5, 0.5, 0.5))
    >>> grid['data'] = np.linalg.norm(grid.center - grid.points, axis=1)
    >>> grid['data'] = np.abs(grid['data'] - grid['data'].max())**3
    >>> grid.plot(volume=True)

    """
    if jupyter_kwargs is None:
        jupyter_kwargs = {}

    # undocumented kwarg used within pytest to run a function before closing
    before_close_callback = kwargs.pop('before_close_callback', None)

    # pop from kwargs here to avoid including them in add_mesh or add_volumex
    eye_dome_lighting = kwargs.pop("edl", eye_dome_lighting)
    show_grid = kwargs.pop('show_grid', False)
    auto_close = kwargs.get('auto_close')

    pl = Plotter(off_screen=off_screen, notebook=notebook, theme=theme)

    if show_axes is None:
        show_axes = pl.theme.axes.show
    if show_axes:
        pl.add_axes()
    if anti_aliasing:
        pl.enable_anti_aliasing()

    pl.set_background(background)

    if isinstance(var_item, list):
        if len(var_item) == 2:  # might be arrows
            isarr_0 = isinstance(var_item[0], np.ndarray)
            isarr_1 = isinstance(var_item[1], np.ndarray)
            if isarr_0 and isarr_1:
                pl.add_arrows(var_item[0], var_item[1])
            else:
                for item in var_item:
                    if volume or (isinstance(item, np.ndarray) and item.ndim == 3):
                        pl.add_volume(item, **kwargs)
                    else:
                        pl.add_mesh(item, **kwargs)
        else:
            for item in var_item:
                if volume or (isinstance(item, np.ndarray) and item.ndim == 3):
                    pl.add_volume(item, **kwargs)
                else:
                    pl.add_mesh(item, **kwargs)
    else:
        if volume or (isinstance(var_item, np.ndarray) and var_item.ndim == 3):
<<<<<<< HEAD
            plotter.add_volume(var_item, **kwargs)
        elif isinstance(var_item, pyvista.MultiBlock):
            plotter.add_composite(var_item, **kwargs)
=======
            pl.add_volume(var_item, **kwargs)
>>>>>>> 8887b854
        else:
            pl.add_mesh(var_item, **kwargs)

    if text:
        pl.add_text(text)

    if show_grid:
        pl.show_grid()
    elif show_bounds:
        pl.show_bounds()

    if cpos is None:
        cpos = pl.get_default_cam_pos()
        pl.camera_position = cpos
        pl.camera_set = False
    else:
        pl.camera_position = cpos

    if zoom is not None:
        pl.camera.zoom(zoom)

    if eye_dome_lighting:
        pl.enable_eye_dome_lighting()

    if parallel_projection:
        pl.enable_parallel_projection()

    return pl.show(
        window_size=window_size,
        auto_close=auto_close,
        interactive=interactive,
        full_screen=full_screen,
        screenshot=screenshot,
        return_img=return_img,
        use_ipyvtk=use_ipyvtk,
        jupyter_backend=jupyter_backend,
        before_close_callback=before_close_callback,
        jupyter_kwargs=jupyter_kwargs,
        return_viewer=return_viewer,
        return_cpos=return_cpos,
    )


def plot_arrows(cent, direction, **kwargs):
    """Plot arrows as vectors.

    Parameters
    ----------
    cent : numpy.ndarray
        Accepts a single 3d point or array of 3d points.

    direction : numpy.ndarray
        Accepts a single 3d point or array of 3d vectors.
        Must contain the same number of items as ``cent``.

    **kwargs : dict, optional
        See :func:`pyvista.plot`.

    Returns
    -------
    tuple
        See the returns of :func:`pyvista.plot`.

    See Also
    --------
    :func:`pyvista.plot`

    Examples
    --------
    Plot a single random arrow.

    >>> import numpy as np
    >>> import pyvista
    >>> cent = np.random.random(3)
    >>> direction = np.random.random(3)
    >>> pyvista.plot_arrows(cent, direction)

    Plot 100 random arrows.

    >>> import numpy as np
    >>> import pyvista
    >>> cent = np.random.random((100, 3))
    >>> direction = np.random.random((100, 3))
    >>> pyvista.plot_arrows(cent, direction)

    """
    return plot([cent, direction], **kwargs)


def plot_compare_four(
    data_a,
    data_b,
    data_c,
    data_d,
    disply_kwargs=None,
    plotter_kwargs=None,
    show_kwargs=None,
    screenshot=None,
    camera_position=None,
    outline=None,
    outline_color='k',
    labels=('A', 'B', 'C', 'D'),
    link=True,
    notebook=None,
):
    """Plot a 2 by 2 comparison of data objects.

    Plotting parameters and camera positions will all be the same.

    """
    datasets = [[data_a, data_b], [data_c, data_d]]
    labels = [labels[0:2], labels[2:4]]

    if plotter_kwargs is None:
        plotter_kwargs = {}
    if disply_kwargs is None:
        disply_kwargs = {}
    if show_kwargs is None:
        show_kwargs = {}

    plotter_kwargs['notebook'] = notebook

    pl = pyvista.Plotter(shape=(2, 2), **plotter_kwargs)

    for i in range(2):
        for j in range(2):
            pl.subplot(i, j)
            pl.add_mesh(datasets[i][j], **disply_kwargs)
            pl.add_text(labels[i][j])
            if is_pyvista_dataset(outline):
                pl.add_mesh(outline, color=outline_color)
            if camera_position is not None:
                pl.camera_position = camera_position

    if link:
        pl.link_views()
        # when linked, camera must be reset such that the view range
        # of all subrender windows matches
        pl.reset_camera()

    return pl.show(screenshot=screenshot, **show_kwargs)


def plot_itk(mesh, color=None, scalars=None, opacity=1.0, smooth_shading=False):
    """Plot a PyVista/VTK mesh or dataset.

    Adds any PyVista/VTK mesh that itkwidgets can wrap to the
    scene.

    Parameters
    ----------
    mesh : pyvista.DataSet or pyvista.MultiBlock
        Any PyVista or VTK mesh is supported. Also, any dataset that
        :func:`pyvista.wrap` can handle including NumPy arrays of XYZ
        points.

    color : color_like, optional, defaults to white
        Use to make the entire mesh have a single solid color.  Either
        a string, RGB list, or hex color string.  For example:
        ``color='white'``, ``color='w'``, ``color=[1.0, 1.0, 1.0]``, or
        ``color='#FFFFFF'``. Color will be overridden if scalars are
        specified.

    scalars : str or numpy.ndarray, optional
        Scalars used to "color" the mesh.  Accepts a string name of an
        array that is present on the mesh or an array equal to the
        number of cells or the number of points in the mesh.  Array
        should be sized as a single vector. If both ``color`` and
        ``scalars`` are ``None``, then the active scalars are used.

    opacity : float, optional
        Opacity of the mesh. If a single float value is given, it will
        be the global opacity of the mesh and uniformly applied
        everywhere - should be between 0 and 1.  Default 1.0

    smooth_shading : bool, optional
        Smooth mesh surface mesh by taking into account surface
        normals.  Surface will appear smoother while sharp edges will
        still look sharp.  Default ``False``.

    Returns
    --------
    itkwidgets.Viewer
        ITKwidgets viewer.
    """
    pl = pyvista.PlotterITK()
    if isinstance(mesh, np.ndarray):
        pl.add_points(mesh, color)
    else:
        pl.add_mesh(mesh, color, scalars, opacity, smooth_shading)
    return pl.show()<|MERGE_RESOLUTION|>--- conflicted
+++ resolved
@@ -236,13 +236,9 @@
                     pl.add_mesh(item, **kwargs)
     else:
         if volume or (isinstance(var_item, np.ndarray) and var_item.ndim == 3):
-<<<<<<< HEAD
-            plotter.add_volume(var_item, **kwargs)
+            pl.add_volume(var_item, **kwargs)
         elif isinstance(var_item, pyvista.MultiBlock):
-            plotter.add_composite(var_item, **kwargs)
-=======
-            pl.add_volume(var_item, **kwargs)
->>>>>>> 8887b854
+            pl.add_composite(var_item, **kwargs)
         else:
             pl.add_mesh(var_item, **kwargs)
 
